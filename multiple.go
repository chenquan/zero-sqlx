--- conflicted
+++ resolved
@@ -58,16 +58,13 @@
 		followers:      followers,
 		conf:           conf,
 	}
+  
 	for _, opt := range opts {
 		opt(conn)
 	}
-<<<<<<< HEAD
-	conn.p2cPicker.Store(newP2cPicker(followers, conn.accept))
-=======
-	for _, opt := range opts {
-		opt(conn)
-	}
->>>>>>> 3f6e0adb
+
+  conn.p2cPicker.Store(newP2cPicker(followers, conn.accept))
+
 
 	ctx, cancelFunc := context.WithCancel(context.Background())
 	proc.AddShutdownListener(func() {
@@ -165,19 +162,11 @@
 	if !m.enableFollower {
 		return queryDB{conn: m.leader}
 	}
-<<<<<<< HEAD
-
+ 
 	if !m.containSelect(query) {
 		return queryDB{conn: m.leader}
 	}
 
-=======
-
-	if !m.containSelect(query) {
-		return queryDB{conn: m.leader}
-	}
-
->>>>>>> 3f6e0adb
 	result, err := m.p2cPicker.Load().(picker).pick()
 	if err == nil {
 		return queryDB{
